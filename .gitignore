# Python-generated files
__pycache__/
*.py[oc]
build/
dist/
wheels/
*.egg-info

# Virtual environments
.venv

.env

elastic-start-local

<<<<<<< HEAD
# PyCharm
.idea

# MacOS
.DS_Store
=======
corpus
>>>>>>> 90d2363a
<|MERGE_RESOLUTION|>--- conflicted
+++ resolved
@@ -13,12 +13,10 @@
 
 elastic-start-local
 
-<<<<<<< HEAD
 # PyCharm
 .idea
 
 # MacOS
 .DS_Store
-=======
-corpus
->>>>>>> 90d2363a
+
+corpus