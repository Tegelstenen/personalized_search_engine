--- conflicted
+++ resolved
@@ -13,7 +13,6 @@
 
 elastic-start-local
 
-<<<<<<< HEAD
 # PyCharm
 .idea
 
@@ -21,10 +20,7 @@
 .DS_Store
 
 corpus
-=======
-corpus
 instance
 
 # logs
-*.log
->>>>>>> 41ca1fba
+*.log